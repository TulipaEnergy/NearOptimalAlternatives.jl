using NearOptimalAlternatives
using Test
using Ipopt
using JuMP
using Distances
using MathOptInterface
using Metaheuristics
using DataStructures

<<<<<<< HEAD
for file in readdir(@__DIR__)
  if !startswith("test-")(file)
    continue
  end
  include(file)
end

for file in readdir(joinpath(@__DIR__, "tests-MGA-Methods/"))
  if !startswith("test-")(file)
    continue
  end
  include(joinpath("tests-MGA-Methods", file))
=======
#=
Don't add your tests to runtests.jl. Instead, create files named

    test-title-for-my-test.jl

The file will be automatically included inside a `@testset` with title "Title For My Test".
=#
for (root, dirs, files) in walkdir(@__DIR__)
    for file in files
        if isnothing(match(r"^test-.*\.jl$", file))
            continue
        end
        title = titlecase(replace(splitext(file[6:end])[1], "-" => " "))
        @testset "$title" begin
            include(file)
        end
    end
>>>>>>> 7bbc9816
end<|MERGE_RESOLUTION|>--- conflicted
+++ resolved
@@ -7,20 +7,6 @@
 using Metaheuristics
 using DataStructures
 
-<<<<<<< HEAD
-for file in readdir(@__DIR__)
-  if !startswith("test-")(file)
-    continue
-  end
-  include(file)
-end
-
-for file in readdir(joinpath(@__DIR__, "tests-MGA-Methods/"))
-  if !startswith("test-")(file)
-    continue
-  end
-  include(joinpath("tests-MGA-Methods", file))
-=======
 #=
 Don't add your tests to runtests.jl. Instead, create files named
 
@@ -38,5 +24,11 @@
             include(file)
         end
     end
->>>>>>> 7bbc9816
+end
+
+for file in readdir(joinpath(@__DIR__, "tests-MGA-Methods/"))
+    if !startswith("test-")(file)
+        continue
+    end
+    include(joinpath("tests-MGA-Methods", file))
 end