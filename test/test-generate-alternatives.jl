@testset "Test generate alternatives using optimisation." begin
  @testset "Make sure error is thrown when JuMP model is not solved." begin
    optimizer = Ipopt.Optimizer
    model = JuMP.Model(optimizer)

    # Initialise simple `square` JuMP model
    @variable(model, 0 ≤ x_1 ≤ 1)
    @variable(model, 0 ≤ x_2 ≤ 1)
    @objective(model, Max, x_1 + x_2)

    @test_throws ArgumentError NearOptimalAlternatives.generate_alternatives!(model, 0.1, 5)
  end

  @testset "Make sure error is thrown when incorrect optimality_gap." begin
    optimizer = Ipopt.Optimizer
    model = JuMP.Model(optimizer)

    # Initialise simple `square` JuMP model
    @variable(model, 0 ≤ x_1 ≤ 1)
    @variable(model, 0 ≤ x_2 ≤ 1)
    @objective(model, Max, x_1 + x_2)
    JuMP.optimize!(model)

    @test_throws ArgumentError NearOptimalAlternatives.generate_alternatives!(model, -0.1, 5)
  end

  @testset "Make sure error is thrown when incorrect n_alternatives." begin
    optimizer = Ipopt.Optimizer
    model = JuMP.Model(optimizer)

    # Initialise simple `square` JuMP model
    @variable(model, 0 ≤ x_1 ≤ 1)
    @variable(model, 0 ≤ x_2 ≤ 1)
    @objective(model, Max, x_1 + x_2)
    JuMP.optimize!(model)

    @test_throws ArgumentError NearOptimalAlternatives.generate_alternatives!(model, 0.1, 0)
  end

  @testset "Test regular run with one alternative." begin
    optimizer = Ipopt.Optimizer
    model = JuMP.Model(optimizer)

    # Initialise simple `square` JuMP model
    @variable(model, 0 ≤ x_1 ≤ 1)
    @variable(model, 0 ≤ x_2 ≤ 1)
    @objective(model, Max, x_1 + x_2)
    JuMP.optimize!(model)

    results = NearOptimalAlternatives.generate_alternatives!(model, 0.1, 1)

    # Test that `results` contains one solution with 2 variables, and an objective value between 1.8 and 2.0.
    @test length(results.solutions) == 1 &&
          length(results.solutions[1]) == 2 &&
          length(results.objective_values) == 1 &&
          (results.objective_values[1] ≥ 1.8 || isapprox(results.objective_values[1], 1.8)) &&
          (results.objective_values[1] ≤ 2.0 || isapprox(results.objective_values[1], 2.0))
  end

  @testset "Test regular run with one alternative with one fixed variable." begin
    optimizer = Ipopt.Optimizer
    model = JuMP.Model(optimizer)

    # Initialise simple `square` JuMP model
    @variable(model, 0 ≤ x_1 ≤ 1)
    @variable(model, 0 ≤ x_2 ≤ 1)
    @objective(model, Max, x_1 + x_2)
    JuMP.optimize!(model)

    results = NearOptimalAlternatives.generate_alternatives!(model, 0.1, 1, fixed_variables = [x_2])

    # Test that `results` contains one solution with 2 variables, and an objective value between 1.8 and 2.0. Also, `x_2` should remain around 1.0 and `x_1` should be between 0.8 and 1.0.
    @test length(results.solutions) == 1 &&
          length(results.solutions[1]) == 2 &&
          length(results.objective_values) == 1 &&
          (results.objective_values[1] ≥ 1.8 || isapprox(results.objective_values[1], 1.8)) &&
          (results.objective_values[1] ≤ 2.0 || isapprox(results.objective_values[1], 2.0)) &&
          (results.solutions[1][x_1] ≥ 0.8 || isapprox(results.solutions[1][x_1], 0.8)) &&
          (results.solutions[1][x_1] ≤ 1.0 || isapprox(results.solutions[1][x_1], 1.0)) &&
          isapprox(results.solutions[1][x_2], 1.0)
  end

  @testset "Test regular run with two alternatives." begin
    optimizer = Ipopt.Optimizer
    model = JuMP.Model(optimizer)

    # Initialise simple `square` JuMP model
    @variable(model, 0 ≤ x_1 ≤ 1)
    @variable(model, 0 ≤ x_2 ≤ 1)
    @objective(model, Max, x_1 + x_2)
    JuMP.optimize!(model)

<<<<<<< HEAD
    results = MGA.generate_alternatives!(model, 0.1, 2)
=======
    results = NearOptimalAlternatives.generate_alternatives!(model, 0.1, 2)
    println(results)
>>>>>>> 9bedca06

    # Test that `results` contains 2 solutions with two variables each, where the objective values of both solutions are between 1.8 and 2.0.
    @test length(results.solutions) == 2 &&
          length(results.solutions[2]) == 2 &&
          length(results.objective_values) == 2 &&
          (results.objective_values[1] ≥ 1.8 || isapprox(results.objective_values[1], 1.8)) &&
          (results.objective_values[1] ≤ 2.0 || isapprox(results.objective_values[1], 2.0)) &&
          (results.objective_values[2] ≥ 1.8 || isapprox(results.objective_values[2], 1.8)) &&
          (results.objective_values[2] ≤ 2.0 || isapprox(results.objective_values[2], 2.0))
  end

  @testset "Test regular run with one alternative and a weighted metric." begin
    optimizer = Ipopt.Optimizer
    model = JuMP.Model(optimizer)

    # Initialise simple `square` JuMP model
    @variable(model, 0 ≤ x_1 ≤ 1)
    @variable(model, 0 ≤ x_2 ≤ 1)
    @objective(model, Max, x_1 + x_2)
    JuMP.optimize!(model)

    results = MGA.generate_alternatives!(model, 0.1, 1, metric = WeightedSqEuclidean([0.5, 10]))

    # Test that `results` contains one solution with two variables. Logically, due to the weights this solution should return around 0.8 for `x_2` and 1.0 for `x_1`.
    @test length(results.solutions) == 1 &&
          length(results.solutions[1]) == 2 &&
          length(results.objective_values) == 1 &&
          isapprox(results.objective_values[1], 1.8, atol = 0.01) &&
          isapprox(results.solutions[1][x_2], 0.8, atol = 0.01) &&
          isapprox(results.solutions[1][x_1], 1.0, atol = 0.01)
  end
end

@testset "Test generate alternatives using metaheuristics." begin
  @testset "Make sure error is thrown when JuMP model is not solved." begin
    optimizer = Ipopt.Optimizer
    model = JuMP.Model(optimizer)

    # Initialise simple `square` JuMP model
    @variable(model, 0 ≤ x_1 ≤ 1)
    @variable(model, 0 ≤ x_2 ≤ 1)
    @objective(model, Max, x_1 + x_2)

    algorithm = Metaheuristics.PSO(N = 100, C1 = 2.0, C2 = 2.0, ω = 0.8)

    @test_throws ArgumentError MGA.generate_alternatives(model, 0.1, 5, algorithm)
  end

  @testset "Make sure error is thrown when incorrect optimality_gap." begin
    optimizer = Ipopt.Optimizer
    model = JuMP.Model(optimizer)

    # Initialise simple `square` JuMP model
    @variable(model, 0 ≤ x_1 ≤ 1)
    @variable(model, 0 ≤ x_2 ≤ 1)
    @objective(model, Max, x_1 + x_2)
    JuMP.optimize!(model)

    algorithm = Metaheuristics.PSO(N = 100, C1 = 2.0, C2 = 2.0, ω = 0.8)

    @test_throws ArgumentError MGA.generate_alternatives(model, -0.1, 5, algorithm)
  end

  @testset "Make sure error is thrown when incorrect n_alternatives." begin
    optimizer = Ipopt.Optimizer
    model = JuMP.Model(optimizer)

    # Initialise simple `square` JuMP model
    @variable(model, 0 ≤ x_1 ≤ 1)
    @variable(model, 0 ≤ x_2 ≤ 1)
    @objective(model, Max, x_1 + x_2)
    JuMP.optimize!(model)

    algorithm = Metaheuristics.PSO(N = 100, C1 = 2.0, C2 = 2.0, ω = 0.8)

    @test_throws ArgumentError MGA.generate_alternatives(model, 0.1, 0, algorithm)
  end

  @testset "Test regular run with one alternative." begin
    optimizer = Ipopt.Optimizer
    model = JuMP.Model(optimizer)

    # Initialise simple `square` JuMP model
    @variable(model, 0 ≤ x_1 ≤ 1)
    @variable(model, 0 ≤ x_2 ≤ 1)
    @objective(model, Max, x_1 + x_2)
    JuMP.optimize!(model)

    algorithm = Metaheuristics.PSO(N = 100, C1 = 2.0, C2 = 2.0, ω = 0.8)

    results = MGA.generate_alternatives(model, 0.1, 1, algorithm)

    # Test that `results` contains one solution with 2 variables, and an objective value between 1.8 and 2.0.
    @test length(results.solutions) == 1 &&
          length(results.solutions[1]) == 2 &&
          length(results.objective_values) == 1 &&
          (results.objective_values[1] ≥ 1.8 || isapprox(results.objective_values[1], 1.8)) &&
          (results.objective_values[1] ≤ 2.0 || isapprox(results.objective_values[1], 2.0))
  end

  @testset "Test regular run with one alternative with one fixed variable." begin
    optimizer = Ipopt.Optimizer
    model = JuMP.Model(optimizer)

    # Initialise simple `square` JuMP model
    @variable(model, 0 ≤ x_1 ≤ 1)
    @variable(model, 0 ≤ x_2 ≤ 1)
    @objective(model, Max, x_1 + x_2)
    JuMP.optimize!(model)

    algorithm = Metaheuristics.PSO(N = 100, C1 = 2.0, C2 = 2.0, ω = 0.8)

    results = MGA.generate_alternatives(model, 0.1, 1, algorithm, fixed_variables = [x_2])

    # Test that `results` contains one solution with 2 variables, and an objective value between 1.8 and 2.0. Also, `x_2` should remain around 1.0 and `x_1` should be between 0.8 and 1.0.
    @test length(results.solutions) == 1 &&
          length(results.solutions[1]) == 2 &&
          length(results.objective_values) == 1 &&
          (results.objective_values[1] ≥ 1.8 || isapprox(results.objective_values[1], 1.8)) &&
          (results.objective_values[1] ≤ 2.0 || isapprox(results.objective_values[1], 2.0)) &&
          (results.solutions[1][x_1] ≥ 0.8 || isapprox(results.solutions[1][x_1], 0.8)) &&
          (results.solutions[1][x_1] ≤ 1.0 || isapprox(results.solutions[1][x_1], 1.0)) &&
          isapprox(results.solutions[1][x_2], 1.0)
  end

  @testset "Test regular run with two alternatives." begin
    optimizer = Ipopt.Optimizer
    model = JuMP.Model(optimizer)

    # Initialise simple `square` JuMP model
    @variable(model, 0 ≤ x_1 ≤ 1)
    @variable(model, 0 ≤ x_2 ≤ 1)
    @objective(model, Max, x_1 + x_2)
    JuMP.optimize!(model)

    algorithm = Metaheuristics.PSO(N = 100, C1 = 2.0, C2 = 2.0, ω = 0.8)

    results = MGA.generate_alternatives(model, 0.1, 2, algorithm)

    # Test that `results` contains 2 solutions with two variables each, where the objective values of both solutions are between 1.8 and 2.0.
    @test length(results.solutions) == 2 &&
          length(results.solutions[2]) == 2 &&
          length(results.objective_values) == 2 &&
          (results.objective_values[1] ≥ 1.8 || isapprox(results.objective_values[1], 1.8)) &&
          (results.objective_values[1] ≤ 2.0 || isapprox(results.objective_values[1], 2.0)) &&
          (results.objective_values[2] ≥ 1.8 || isapprox(results.objective_values[2], 1.8)) &&
          (results.objective_values[2] ≤ 2.0 || isapprox(results.objective_values[2], 2.0))
  end

  @testset "Test regular run with one alternative and a weighted metric." begin
    optimizer = Ipopt.Optimizer
    model = JuMP.Model(optimizer)

    # Initialise simple `square` JuMP model
    @variable(model, 0 ≤ x_1 ≤ 1)
    @variable(model, 0 ≤ x_2 ≤ 1)
    @objective(model, Max, x_1 + x_2)
    JuMP.optimize!(model)

    algorithm = Metaheuristics.PSO(N = 100, C1 = 2.0, C2 = 2.0, ω = 0.8)

<<<<<<< HEAD
    results =
      MGA.generate_alternatives(model, 0.1, 1, algorithm, metric = WeightedSqEuclidean([0.5, 10]))
=======
    results = NearOptimalAlternatives.generate_alternatives!(
      model,
      0.1,
      1,
      metric = WeightedSqEuclidean([0.5, 1]),
    )
>>>>>>> 9bedca06
    println(results)

    # Test that `results` contains one solution with two variables. Logically, due to the weights this solution should return around 0.8 for `x_2` and 1.0 for `x_1`.
    @test length(results.solutions) == 1 &&
          length(results.solutions[1]) == 2 &&
          length(results.objective_values) == 1 &&
          isapprox(results.objective_values[1], 1.8, atol = 0.01) &&
          isapprox(results.solutions[1][x_2], 0.8, atol = 0.01) &&
          isapprox(results.solutions[1][x_1], 1.0, atol = 0.01)
  end
end<|MERGE_RESOLUTION|>--- conflicted
+++ resolved
@@ -90,12 +90,7 @@
     @objective(model, Max, x_1 + x_2)
     JuMP.optimize!(model)
 
-<<<<<<< HEAD
-    results = MGA.generate_alternatives!(model, 0.1, 2)
-=======
     results = NearOptimalAlternatives.generate_alternatives!(model, 0.1, 2)
-    println(results)
->>>>>>> 9bedca06
 
     # Test that `results` contains 2 solutions with two variables each, where the objective values of both solutions are between 1.8 and 2.0.
     @test length(results.solutions) == 2 &&
@@ -117,7 +112,12 @@
     @objective(model, Max, x_1 + x_2)
     JuMP.optimize!(model)
 
-    results = MGA.generate_alternatives!(model, 0.1, 1, metric = WeightedSqEuclidean([0.5, 10]))
+    results = NearOptimalAlternatives.generate_alternatives!(
+      model,
+      0.1,
+      1,
+      metric = WeightedSqEuclidean([0.5, 10]),
+    )
 
     # Test that `results` contains one solution with two variables. Logically, due to the weights this solution should return around 0.8 for `x_2` and 1.0 for `x_1`.
     @test length(results.solutions) == 1 &&
@@ -141,7 +141,12 @@
 
     algorithm = Metaheuristics.PSO(N = 100, C1 = 2.0, C2 = 2.0, ω = 0.8)
 
-    @test_throws ArgumentError MGA.generate_alternatives(model, 0.1, 5, algorithm)
+    @test_throws ArgumentError NearOptimalAlternatives.generate_alternatives(
+      model,
+      0.1,
+      5,
+      algorithm,
+    )
   end
 
   @testset "Make sure error is thrown when incorrect optimality_gap." begin
@@ -156,7 +161,12 @@
 
     algorithm = Metaheuristics.PSO(N = 100, C1 = 2.0, C2 = 2.0, ω = 0.8)
 
-    @test_throws ArgumentError MGA.generate_alternatives(model, -0.1, 5, algorithm)
+    @test_throws ArgumentError NearOptimalAlternatives.generate_alternatives(
+      model,
+      -0.1,
+      5,
+      algorithm,
+    )
   end
 
   @testset "Make sure error is thrown when incorrect n_alternatives." begin
@@ -171,7 +181,12 @@
 
     algorithm = Metaheuristics.PSO(N = 100, C1 = 2.0, C2 = 2.0, ω = 0.8)
 
-    @test_throws ArgumentError MGA.generate_alternatives(model, 0.1, 0, algorithm)
+    @test_throws ArgumentError NearOptimalAlternatives.generate_alternatives(
+      model,
+      0.1,
+      0,
+      algorithm,
+    )
   end
 
   @testset "Test regular run with one alternative." begin
@@ -186,7 +201,7 @@
 
     algorithm = Metaheuristics.PSO(N = 100, C1 = 2.0, C2 = 2.0, ω = 0.8)
 
-    results = MGA.generate_alternatives(model, 0.1, 1, algorithm)
+    results = NearOptimalAlternatives.generate_alternatives(model, 0.1, 1, algorithm)
 
     # Test that `results` contains one solution with 2 variables, and an objective value between 1.8 and 2.0.
     @test length(results.solutions) == 1 &&
@@ -208,7 +223,13 @@
 
     algorithm = Metaheuristics.PSO(N = 100, C1 = 2.0, C2 = 2.0, ω = 0.8)
 
-    results = MGA.generate_alternatives(model, 0.1, 1, algorithm, fixed_variables = [x_2])
+    results = NearOptimalAlternatives.generate_alternatives(
+      model,
+      0.1,
+      1,
+      algorithm,
+      fixed_variables = [x_2],
+    )
 
     # Test that `results` contains one solution with 2 variables, and an objective value between 1.8 and 2.0. Also, `x_2` should remain around 1.0 and `x_1` should be between 0.8 and 1.0.
     @test length(results.solutions) == 1 &&
@@ -233,7 +254,7 @@
 
     algorithm = Metaheuristics.PSO(N = 100, C1 = 2.0, C2 = 2.0, ω = 0.8)
 
-    results = MGA.generate_alternatives(model, 0.1, 2, algorithm)
+    results = NearOptimalAlternatives.generate_alternatives(model, 0.1, 2, algorithm)
 
     # Test that `results` contains 2 solutions with two variables each, where the objective values of both solutions are between 1.8 and 2.0.
     @test length(results.solutions) == 2 &&
@@ -257,18 +278,14 @@
 
     algorithm = Metaheuristics.PSO(N = 100, C1 = 2.0, C2 = 2.0, ω = 0.8)
 
-<<<<<<< HEAD
     results =
       MGA.generate_alternatives(model, 0.1, 1, algorithm, metric = WeightedSqEuclidean([0.5, 10]))
-=======
     results = NearOptimalAlternatives.generate_alternatives!(
       model,
       0.1,
       1,
       metric = WeightedSqEuclidean([0.5, 1]),
     )
->>>>>>> 9bedca06
-    println(results)
 
     # Test that `results` contains one solution with two variables. Logically, due to the weights this solution should return around 0.8 for `x_2` and 1.0 for `x_1`.
     @test length(results.solutions) == 1 &&
