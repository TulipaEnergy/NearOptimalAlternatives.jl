--- conflicted
+++ resolved
@@ -12,32 +12,18 @@
         x_1_res = value(x_1)
         x_2_res = value(x_2)
 
-<<<<<<< HEAD
-    create_alternative_generating_problem!(
-      model,
-      0.1,
-      VariableRef[],
-      JuMP.all_variables(model);
-      metric = SqEuclidean(),
-    )
-    # Test that the correct alternative problem is created and that `x_2` is fixed.
-    @test objective_sense(model) == MAX_SENSE &&
-          constraint_object(model[:original_objective]).set ==
-          MOI.GreaterThan(0.9 * (x_1_res + x_2_res))
-  end
-=======
-        NearOptimalAlternatives.create_alternative_generating_problem!(
+        create_alternative_generating_problem!(
             model,
             0.1,
-            SqEuclidean(),
             VariableRef[],
+            JuMP.all_variables(model);
+            metric = SqEuclidean(),
         )
         # Test that the correct alternative problem is created and that `x_2` is fixed.
         @test objective_sense(model) == MAX_SENSE &&
               constraint_object(model[:original_objective]).set ==
               MOI.GreaterThan(0.9 * (x_1_res + x_2_res))
     end
->>>>>>> 220c3e07
 
     @testset "Test simple minimisation problem" begin
         optimizer = Ipopt.Optimizer
@@ -52,31 +38,12 @@
         x_1_res = value(x_1)
         x_2_res = value(x_2)
 
-<<<<<<< HEAD
-    create_alternative_generating_problem!(
-      model,
-      0.1,
-      VariableRef[],
-      JuMP.all_variables(model);
-      metric = SqEuclidean(),
-    )
-    # Test that the correct alternative problem is created.
-    @test objective_sense(model) == MAX_SENSE &&
-          objective_function(model) == QuadExpr(
-            AffExpr(x_1_res^2 + x_2_res^2, x_1 => -2 * x_1_res, x_2 => -2 * x_2_res),
-            UnorderedPair(x_1, x_1) => 1,
-            UnorderedPair(x_2, x_2) => 1,
-          ) &&
-          constraint_object(model[:original_objective]).func == AffExpr(0, x_1 => 1, x_2 => 1) &&
-          constraint_object(model[:original_objective]).set ==
-          MOI.LessThan(1.1 * (x_1_res + x_2_res))
-  end
-=======
-        NearOptimalAlternatives.create_alternative_generating_problem!(
+        create_alternative_generating_problem!(
             model,
             0.1,
-            SqEuclidean(),
             VariableRef[],
+            JuMP.all_variables(model);
+            metric = SqEuclidean(),
         )
         # Test that the correct alternative problem is created.
         @test objective_sense(model) == MAX_SENSE &&
@@ -94,7 +61,6 @@
     @testset "Test maximisation with selected variables" begin
         optimizer = Ipopt.Optimizer
         model = JuMP.Model(optimizer)
->>>>>>> 220c3e07
 
         # Initialise simple `square` JuMP model
         @variable(model, 0 ≤ x_1 ≤ 1)
@@ -105,11 +71,12 @@
         x_1_res = value(x_1)
         x_2_res = value(x_2)
 
-        NearOptimalAlternatives.create_alternative_generating_problem!(
+        create_alternative_generating_problem!(
             model,
             0.1,
-            SqEuclidean(),
             [x_2],
+            JuMP.all_variables(model);
+            metric = SqEuclidean(),
         )
         # Test that the correct alternative problem is created and that `x_2` is fixed.
         @test objective_sense(model) == MAX_SENSE &&
@@ -140,17 +107,7 @@
     x_1_res = value(x_1)
     x_2_res = value(x_2)
 
-<<<<<<< HEAD
-    create_alternative_generating_problem!(
-      model,
-      0.1,
-      [x_2],
-      JuMP.all_variables(model);
-      metric = SqEuclidean(),
-    )
-=======
-    NearOptimalAlternatives.add_solution!(model, SqEuclidean())
->>>>>>> 220c3e07
+    update_objective_function!(model, JuMP.all_variables(model); metric = SqEuclidean())
     # Test that the correct alternative problem is created and that `x_2` is fixed.
     @test objective_sense(model) == MAX_SENSE &&
           objective_function(model) == QuadExpr(
@@ -162,41 +119,7 @@
               UnorderedPair(x_1, x_1) => 2,
               UnorderedPair(x_2, x_2) => 2,
           ) &&
-<<<<<<< HEAD
-          constraint_object(model[:original_objective]).func == AffExpr(0, x_1 => 1, x_2 => 1) &&
-          constraint_object(model[:original_objective]).set ==
-          MOI.GreaterThan(0.9 * (x_1_res + x_2_res)) &&
-          is_fixed(x_2)
-  end
-end
-
-@testset "Test adding a solution to a model with an alternative found." begin
-  optimizer = Ipopt.Optimizer
-  model = JuMP.Model(optimizer)
-
-  # Initialise simple `square` JuMP model
-  @variable(model, 0 ≤ x_1 ≤ 1)
-  @variable(model, 0 ≤ x_2 ≤ 1)
-  @objective(model, Max, (x_1 - 1)^2 + (x_2 - 1)^2)
-  @constraint(model, original_objective, x_1 + x_2 ≥ 1.8)
-  JuMP.optimize!(model)
-  # Store the values of `x_1` and `x_2` to test that the correct values are used in the created alternative generation problem.
-  x_1_res = value(x_1)
-  x_2_res = value(x_2)
-
-  update_objective_function!(model, JuMP.all_variables(model); metric = SqEuclidean())
-  # Test that the correct alternative problem is created and that `x_2` is fixed.
-  @test objective_sense(model) == MAX_SENSE &&
-        objective_function(model) == QuadExpr(
-          AffExpr(2 + x_1_res^2 + x_2_res^2, x_1 => -2 * (1 + x_1_res), x_2 => -2 * (1 + x_2_res)),
-          UnorderedPair(x_1, x_1) => 2,
-          UnorderedPair(x_2, x_2) => 2,
-        ) &&
-        constraint_object(model[:original_objective]).func == AffExpr(0, x_1 => 1, x_2 => 1) &&
-        constraint_object(model[:original_objective]).set == MOI.GreaterThan(1.8)
-=======
           constraint_object(model[:original_objective]).func ==
           AffExpr(0, x_1 => 1, x_2 => 1) &&
           constraint_object(model[:original_objective]).set == MOI.GreaterThan(1.8)
->>>>>>> 220c3e07
 end