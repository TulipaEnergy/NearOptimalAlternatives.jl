export create_alternative_generating_problem!, update_objective_function!

"""
const METHOD_DISPATCH shows the mapping of method symbols to their corresponding update functions for the modelling-for-generating-alternatives problem.
It is used to dynamically select the appropriate function based on the method specified in the `create_alternative_generating_problem!` function.
"""
<<<<<<< HEAD
const METHOD_DISPATCH_UPDATE = Dict{Symbol, Function}(
  # :HSJ => HSJ_update!,
  # :Spores => SPORES_update!,
  # :Min_Max_Variables => MM_update!,
  # :Random_Vector => RV_update!,
  :Directionally_Weighted_Variables => DWV_update!,
  :Max_Distance => Dist_update!,
)

const METHOD_DISPATCH_INITIAL = Dict{Symbol, Function}(
  # :HSJ => HSJ_update!,
  # :Spores => SPORES_update!,
  # :Min_Max_Variables => MM_update!,
  # :Random_Vector => RV_update!,
  :Directionally_Weighted_Variables => DWV_initial!,
  :Max_Distance => Dist_initial!,
=======
const METHOD_DISPATCH_UPDATE = Dict{Symbol,Function}(
    :HSJ => HSJ_update!,
    :Spores => Spores_update!,
    :Min_Max_Variables => Min_Max_Variables_update!,
    :Random_Vector => Random_Vector_update!,
    # :Directionally_Weighted_Variables => DW_update!,
    :Max_Distance => Dist_update!,
)


const METHOD_DISPATCH_INITIAL = Dict{Symbol,Function}(
    :HSJ => HSJ_initial!,
    :Spores => Spores_initial!,
    :Min_Max_Variables => Min_Max_Variables_initial!,
    :Random_Vector => Random_Vector_initial!,
    # :Directionally_Weighted_Variables => DW_update!,
    :Max_Distance => Dist_initial!,
>>>>>>> 45372df2
)

"""
    create_alternative_generating_problem!(
      model::JuMP.Model,
      optimality_gap::Float64,
      fixed_variables::Vector{VariableRef},
      variables::AbstractArray{T,N},
      weights::Vector{Float64};
      method::Symbol = :HSJ,
      metric::Distances.SemiMetric = SqEuclidean(),
    ) where {T<:Union{VariableRef,AffExpr},N}

Transform a JuMP model into a model solving its corresponding modelling-for-generating-alternatives problem.

# Arguments
- `model::JuMP.Model`: a solved JuMP model for which alternatives are generated.
- `optimality_gap::Float64`: the maximum percentage deviation (>= 0) an alternative may have compared to the optimal solution.
- `fixed_variables::Vector{VariableRef}=[]`: a subset of all variables of `model` that are not allowed to be changed when seeking for alternatives.
- `variables::AbstractArray{T,N}`: the variables of `model` for which are considered when generating alternatives.
- `weights::Vector{Float64}`: a vector of weights used to update the objective function.
- `method::Symbol = :HSJ`: the method used to model the problem for generating alternatives.
- `metric::Distances.SemiMetric = SqEuclidean()`: the metric used to maximise the difference between alternatives and the optimal solution.
"""
function create_alternative_generating_problem!(
<<<<<<< HEAD
  model::JuMP.Model,
  optimality_gap::Float64,
  fixed_variables::Vector{VariableRef},
  variables::AbstractArray{T, N};
  weights::Vector{Float64} = zeros(length(variables)),
  modeling_method::Symbol = :Max_Distance,
  metric::Distances.SemiMetric = SqEuclidean(),
) where {T <: Union{VariableRef, AffExpr}, N}
  optimal_value = objective_value(model)
  old_objective = objective_function(model)
  old_objective_sense = objective_sense(model)
=======
    model::JuMP.Model,
    optimality_gap::Float64,
    fixed_variables::Vector{VariableRef},
    variables::AbstractArray{T,N};
    weights::Vector{Float64} = zeros(length(variables)),
    modeling_method::Symbol = :Max_Distance,
    metric::Distances.SemiMetric = SqEuclidean(),
) where {T<:Union{VariableRef,AffExpr},N}
    optimal_value = objective_value(model)
    old_objective = objective_function(model)
    old_objective_sense = objective_sense(model)
>>>>>>> 45372df2

  # get random variables to minimize and maximize where there is no overlap between minimizing and maximizing
  @info "Creating the new objective function"

<<<<<<< HEAD
  f = get(METHOD_DISPATCH_INITIAL, modeling_method) do
    throw(ArgumentError("Method $modeling_method is not supported."))
  end
=======
    f = get(METHOD_DISPATCH_INITIAL, modeling_method) do
        throw(ArgumentError("Method $modeling_method is not supported."))
    end
>>>>>>> 45372df2

  f(
    model,
    variables,
    fixed_variables;
    weights = weights,
    metric = metric,
    old_objective = old_objective,
  )

<<<<<<< HEAD
  @info "Adding the old objective function as a constraint to the model"
  # Constraint ensuring maximum difference in objective value to optimal solution. The sign of `optimal_value` is used to ensure that a negative `optimal_value` does not lead to an infeasible bound requiring a better than optimal solution.
  if old_objective_sense == MAX_SENSE
    @constraint(
      model,
      original_objective,
      old_objective ≥ optimal_value * (1 - optimality_gap * sign(optimal_value))
    )
  else
    @constraint(
      model,
      original_objective,
      old_objective ≤ optimal_value * (1 + optimality_gap * sign(optimal_value))
    )
  end
=======
    @info "Adding the old objective function as a constraint to the model"
    # Constraint ensuring maximum difference in objective value to optimal solution. The sign of `optimal_value` is used to ensure that a negative `optimal_value` does not lead to an infeasible bound requiring a better than optimal solution.
    if old_objective_sense == MAX_SENSE
        @constraint(
            model,
            original_objective,
            old_objective ≥ optimal_value * (1 - optimality_gap * sign(optimal_value))
        )
    else
        @constraint(
            model,
            original_objective,
            old_objective ≤ optimal_value * (1 + optimality_gap * sign(optimal_value))
        )
    end
>>>>>>> 45372df2
end

"""
    update_objective_function!(
        model::JuMP.Model,
        variables::AbstractArray{T,N};
        weights::Vector{Float64} = zeros(length(variables)),
        method::Symbol = :HSJ,
        metric::Distances.SemiMetric = SqEuclidean()) where {T<:Union{VariableRef,AffExpr},N}
    )

Add a previously found solution to a modelling-for-generating-alternatives problem. Used for iteratively finding multiple alternative solutions.

# Arguments
- `model::JuMP.Model`: a solved JuMP model for which alternatives are generated.
- `variables::AbstractArray{T,N}`: the variables of `model` for which are considered when generating alternatives.
- `weights::Vector{Float64}`: a vector of weights used to update the objective function.
- `method::Symbol = :HSJ`: the method used to model the problem for generating alternatives.
- `metric::Distances.SemiMetric = SqEuclidean()`: the metric used to maximise the difference between alternatives and the optimal solution.

"""
function update_objective_function!(
<<<<<<< HEAD
  model::JuMP.Model,
  variables::AbstractArray{T, N};
  weights::Vector{Float64} = zeros(length(variables)),
  modeling_method::Symbol = :Max_Distance,
  metric::Distances.SemiMetric = SqEuclidean(),
) where {T <: Union{VariableRef, AffExpr}, N}
  f = get(METHOD_DISPATCH_UPDATE, modeling_method) do
    throw(ArgumentError("Method $modeling_method is not supported."))
  end
  f(model, variables; weights = weights, metric = metric)
=======
    model::JuMP.Model,
    variables::AbstractArray{T,N};
    weights::Vector{Float64} = zeros(length(variables)),
    modeling_method::Symbol = :Max_Distance,
    metric::Distances.SemiMetric = SqEuclidean(),
) where {T<:Union{VariableRef,AffExpr},N}
    f = get(METHOD_DISPATCH_UPDATE, modeling_method) do
        throw(ArgumentError("Method $modeling_method is not supported."))
    end
    f(model, variables; weights = weights, metric = metric)
>>>>>>> 45372df2
end<|MERGE_RESOLUTION|>--- conflicted
+++ resolved
@@ -4,30 +4,12 @@
 const METHOD_DISPATCH shows the mapping of method symbols to their corresponding update functions for the modelling-for-generating-alternatives problem.
 It is used to dynamically select the appropriate function based on the method specified in the `create_alternative_generating_problem!` function.
 """
-<<<<<<< HEAD
-const METHOD_DISPATCH_UPDATE = Dict{Symbol, Function}(
-  # :HSJ => HSJ_update!,
-  # :Spores => SPORES_update!,
-  # :Min_Max_Variables => MM_update!,
-  # :Random_Vector => RV_update!,
-  :Directionally_Weighted_Variables => DWV_update!,
-  :Max_Distance => Dist_update!,
-)
-
-const METHOD_DISPATCH_INITIAL = Dict{Symbol, Function}(
-  # :HSJ => HSJ_update!,
-  # :Spores => SPORES_update!,
-  # :Min_Max_Variables => MM_update!,
-  # :Random_Vector => RV_update!,
-  :Directionally_Weighted_Variables => DWV_initial!,
-  :Max_Distance => Dist_initial!,
-=======
 const METHOD_DISPATCH_UPDATE = Dict{Symbol,Function}(
     :HSJ => HSJ_update!,
     :Spores => Spores_update!,
     :Min_Max_Variables => Min_Max_Variables_update!,
     :Random_Vector => Random_Vector_update!,
-    # :Directionally_Weighted_Variables => DW_update!,
+    :Directionally_Weighted_Variables => DWV_update!,
     :Max_Distance => Dist_update!,
 )
 
@@ -37,9 +19,8 @@
     :Spores => Spores_initial!,
     :Min_Max_Variables => Min_Max_Variables_initial!,
     :Random_Vector => Random_Vector_initial!,
-    # :Directionally_Weighted_Variables => DW_update!,
+    :Directionally_Weighted_Variables => DWV_initial!,
     :Max_Distance => Dist_initial!,
->>>>>>> 45372df2
 )
 
 """
@@ -65,19 +46,6 @@
 - `metric::Distances.SemiMetric = SqEuclidean()`: the metric used to maximise the difference between alternatives and the optimal solution.
 """
 function create_alternative_generating_problem!(
-<<<<<<< HEAD
-  model::JuMP.Model,
-  optimality_gap::Float64,
-  fixed_variables::Vector{VariableRef},
-  variables::AbstractArray{T, N};
-  weights::Vector{Float64} = zeros(length(variables)),
-  modeling_method::Symbol = :Max_Distance,
-  metric::Distances.SemiMetric = SqEuclidean(),
-) where {T <: Union{VariableRef, AffExpr}, N}
-  optimal_value = objective_value(model)
-  old_objective = objective_function(model)
-  old_objective_sense = objective_sense(model)
-=======
     model::JuMP.Model,
     optimality_gap::Float64,
     fixed_variables::Vector{VariableRef},
@@ -89,47 +57,16 @@
     optimal_value = objective_value(model)
     old_objective = objective_function(model)
     old_objective_sense = objective_sense(model)
->>>>>>> 45372df2
 
-  # get random variables to minimize and maximize where there is no overlap between minimizing and maximizing
-  @info "Creating the new objective function"
+    # get random variables to minimize and maximize where there is no overlap between minimizing and maximizing
+    @info "Creating the new objective function"
 
-<<<<<<< HEAD
-  f = get(METHOD_DISPATCH_INITIAL, modeling_method) do
-    throw(ArgumentError("Method $modeling_method is not supported."))
-  end
-=======
     f = get(METHOD_DISPATCH_INITIAL, modeling_method) do
         throw(ArgumentError("Method $modeling_method is not supported."))
     end
->>>>>>> 45372df2
 
-  f(
-    model,
-    variables,
-    fixed_variables;
-    weights = weights,
-    metric = metric,
-    old_objective = old_objective,
-  )
+    f(model, variables, fixed_variables; weights = weights, metric = metric)
 
-<<<<<<< HEAD
-  @info "Adding the old objective function as a constraint to the model"
-  # Constraint ensuring maximum difference in objective value to optimal solution. The sign of `optimal_value` is used to ensure that a negative `optimal_value` does not lead to an infeasible bound requiring a better than optimal solution.
-  if old_objective_sense == MAX_SENSE
-    @constraint(
-      model,
-      original_objective,
-      old_objective ≥ optimal_value * (1 - optimality_gap * sign(optimal_value))
-    )
-  else
-    @constraint(
-      model,
-      original_objective,
-      old_objective ≤ optimal_value * (1 + optimality_gap * sign(optimal_value))
-    )
-  end
-=======
     @info "Adding the old objective function as a constraint to the model"
     # Constraint ensuring maximum difference in objective value to optimal solution. The sign of `optimal_value` is used to ensure that a negative `optimal_value` does not lead to an infeasible bound requiring a better than optimal solution.
     if old_objective_sense == MAX_SENSE
@@ -145,7 +82,6 @@
             old_objective ≤ optimal_value * (1 + optimality_gap * sign(optimal_value))
         )
     end
->>>>>>> 45372df2
 end
 
 """
@@ -168,18 +104,6 @@
 
 """
 function update_objective_function!(
-<<<<<<< HEAD
-  model::JuMP.Model,
-  variables::AbstractArray{T, N};
-  weights::Vector{Float64} = zeros(length(variables)),
-  modeling_method::Symbol = :Max_Distance,
-  metric::Distances.SemiMetric = SqEuclidean(),
-) where {T <: Union{VariableRef, AffExpr}, N}
-  f = get(METHOD_DISPATCH_UPDATE, modeling_method) do
-    throw(ArgumentError("Method $modeling_method is not supported."))
-  end
-  f(model, variables; weights = weights, metric = metric)
-=======
     model::JuMP.Model,
     variables::AbstractArray{T,N};
     weights::Vector{Float64} = zeros(length(variables)),
@@ -190,5 +114,4 @@
         throw(ArgumentError("Method $modeling_method is not supported."))
     end
     f(model, variables; weights = weights, metric = metric)
->>>>>>> 45372df2
 end