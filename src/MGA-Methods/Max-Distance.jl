export Dist_update!, Dist_initial!

"""
    Dist_initial!(
        model::JuMP.Model,
        variables::AbstractArray{T,N},
        fixed_variables::Vector{VariableRef};
        weights::Vector{Float64} = zeros(length(variables)),
        metric::Distances.SemiMetric = SqEuclidean(),
    ) where {T<:Union{VariableRef,AffExpr},N}

Initialize a JuMP model's objective to maximize the distance between the current solution and a reference solution, based on a specified metric.

This function is typically used in the context of generating diverse solutions (alternatives) to an optimization problem by first defining a distance-based objective that measures how different a new solution is from an existing (optimal) one.

# Arguments
- `model::JuMP.Model`: a JuMP model that has been previously solved.
- `variables::AbstractArray{T,N}`: the variables of the model to consider in the distance computation.
- `fixed_variables::Vector{VariableRef}`: a subset of all variables of `model` that are not allowed to be changed when seeking for alternatives.
- `weights::Vector{Float64}`: optional weights to influence the distance calculation (currently not used directly but reserved for extensions).
- `metric::Distances.SemiMetric`: the distance metric used to compute dissimilarity (default is squared Euclidean distance).

# Behavior
- Extracts the current solution values of `variables`.
- Sets the model's objective to maximize the distance between the current variable values and the solution.
- Changes the model's objective sense to `Max`.

"""
function Dist_initial!(
<<<<<<< HEAD
  model::JuMP.Model,
  variables::AbstractArray{T, N},
  fixed_variables::Vector{VariableRef};
  weights::Vector{Float64} = zeros(length(variables)),
  metric::Distances.SemiMetric = SqEuclidean(),
) where {T <: Union{VariableRef, AffExpr}, N}
  vars_vec = [v for v in variables]
  solution = value.(vars_vec)

  # Fix the variables that are fixed
  fix.(fixed_variables, value.(fixed_variables), force = true)

  set_objective_sense(model, FEASIBILITY_SENSE)
  @objective(model, Max, Distances.evaluate(metric, vars_vec, solution))
end

=======
    model::JuMP.Model,
    variables::AbstractArray{T,N},
    fixed_variables::Vector{VariableRef};
    weights::Vector{Float64} = zeros(length(variables)),
    metric::Distances.SemiMetric = SqEuclidean(),
) where {T<:Union{VariableRef,AffExpr},N}

    vars_vec = [v for v in variables]
    solution = value.(vars_vec)

    # Fix the variables that are fixed
    fix.(fixed_variables, value.(fixed_variables), force = true)

    set_objective_sense(model, FEASIBILITY_SENSE)
    @objective(model, Max, Distances.evaluate(metric, vars_vec, solution))
end


>>>>>>> 45372df2
"""
    Dist_update!(
        model::JuMP.Model,
        variables::AbstractArray{T,N};
        weights::Vector{Float64} = zeros(length(variables)),
        metric::Distances.SemiMetric = Cityblock(),
    ) where {T<:Union{VariableRef,AffExpr},N}

Update a JuMP model's objective function to include an additional distance term for generating multiple diverse alternatives (as in Modeling to Generate Alternatives).

This function builds upon a previously defined objective by incrementally adding a distance term between the current solution and a new reference solution. It is typically used after `Dist_initial!` or a prior call to `MGA_Dist_update!`.

# Arguments
- `model::JuMP.Model`: the JuMP model being updated to generate further alternatives.
- `variables::AbstractArray{T,N}`: the variables to consider in the distance computation.
- `weights::Vector{Float64}`: optional weights for the distance metric (currently not directly used).
- `metric::Distances.SemiMetric`: the distance metric used to compute dissimilarity (default is Cityblock distance).

# Behavior
- Evaluates the current objective function to retrieve the cumulative distance so far.
- Computes the distance between the current variable values and their previous optimal values.
- Updates the objective function to maximize the sum of the cumulative and new distances.
- Resets the model's objective sense to `Max`.

"""
function Dist_update!(
<<<<<<< HEAD
  model::JuMP.Model,
  variables::AbstractArray{T, N};
  weights::Vector{Float64} = zeros(length(variables)),
  metric::Distances.SemiMetric = Cityblock(),
) where {T <: Union{VariableRef, AffExpr}, N}
  cumulative_distance = objective_function(model)

  vars_vec = [v for v in variables]
  solution = value.(vars_vec)

  # Reset objective sense to be able to update objective function.
  set_objective_sense(model, FEASIBILITY_SENSE)
  # Update objective by adding the distance between variables and the previous optimal solution.
  @objective(model, Max, cumulative_distance + Distances.evaluate(metric, vars_vec, solution))
=======
    model::JuMP.Model,
    variables::AbstractArray{T,N};
    weights::Vector{Float64} = zeros(length(variables)),
    metric::Distances.SemiMetric = Cityblock(),
) where {T<:Union{VariableRef,AffExpr},N}
    cumulative_distance = objective_function(model)

    vars_vec = [v for v in variables]
    solution = value.(vars_vec)

    # Reset objective sense to be able to update objective function.
    set_objective_sense(model, FEASIBILITY_SENSE)
    # Update objective by adding the distance between variables and the previous optimal solution.
    @objective(
        model,
        Max,
        cumulative_distance + Distances.evaluate(metric, vars_vec, solution)
    )
>>>>>>> 45372df2
end<|MERGE_RESOLUTION|>--- conflicted
+++ resolved
@@ -27,24 +27,6 @@
 
 """
 function Dist_initial!(
-<<<<<<< HEAD
-  model::JuMP.Model,
-  variables::AbstractArray{T, N},
-  fixed_variables::Vector{VariableRef};
-  weights::Vector{Float64} = zeros(length(variables)),
-  metric::Distances.SemiMetric = SqEuclidean(),
-) where {T <: Union{VariableRef, AffExpr}, N}
-  vars_vec = [v for v in variables]
-  solution = value.(vars_vec)
-
-  # Fix the variables that are fixed
-  fix.(fixed_variables, value.(fixed_variables), force = true)
-
-  set_objective_sense(model, FEASIBILITY_SENSE)
-  @objective(model, Max, Distances.evaluate(metric, vars_vec, solution))
-end
-
-=======
     model::JuMP.Model,
     variables::AbstractArray{T,N},
     fixed_variables::Vector{VariableRef};
@@ -63,7 +45,6 @@
 end
 
 
->>>>>>> 45372df2
 """
     Dist_update!(
         model::JuMP.Model,
@@ -90,22 +71,6 @@
 
 """
 function Dist_update!(
-<<<<<<< HEAD
-  model::JuMP.Model,
-  variables::AbstractArray{T, N};
-  weights::Vector{Float64} = zeros(length(variables)),
-  metric::Distances.SemiMetric = Cityblock(),
-) where {T <: Union{VariableRef, AffExpr}, N}
-  cumulative_distance = objective_function(model)
-
-  vars_vec = [v for v in variables]
-  solution = value.(vars_vec)
-
-  # Reset objective sense to be able to update objective function.
-  set_objective_sense(model, FEASIBILITY_SENSE)
-  # Update objective by adding the distance between variables and the previous optimal solution.
-  @objective(model, Max, cumulative_distance + Distances.evaluate(metric, vars_vec, solution))
-=======
     model::JuMP.Model,
     variables::AbstractArray{T,N};
     weights::Vector{Float64} = zeros(length(variables)),
@@ -124,5 +89,4 @@
         Max,
         cumulative_distance + Distances.evaluate(metric, vars_vec, solution)
     )
->>>>>>> 45372df2
 end