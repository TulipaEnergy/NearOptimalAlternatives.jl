--- conflicted
+++ resolved
@@ -22,39 +22,6 @@
 - `fixed_variables::Vector{VariableRef}=[]`: a subset of all variables of `model` that are not allowed to be changed when seeking for alternatives.
 """
 function generate_alternatives!(
-<<<<<<< HEAD
-  model::JuMP.Model,
-  optimality_gap::Float64,
-  variables::AbstractArray{T,N},
-  n_alternatives::Int64;
-  weights = zeros(length(variables)),
-  modeling_method::Symbol = :Max_Distance,
-  metric::Distances.SemiMetric = SqEuclidean(),
-  fixed_variables::Vector{VariableRef} = VariableRef[],
-) where {T<:Union{VariableRef,AffExpr},N}
-  if !is_solved_and_feasible(model)
-    throw(ArgumentError("JuMP model has not been solved."))
-  elseif optimality_gap < 0
-    throw(ArgumentError("Optimality gap (= $optimality_gap) should be at least 0."))
-  elseif n_alternatives < 1
-    throw(ArgumentError("Number of alternatives (= $n_alternatives) should be at least 1."))
-  end
-
-  result = AlternativeSolutions([], []) # Initialize the result container for storing alternative solutions.
-
-
-  @info "Creating model for generating alternatives."
-  create_alternative_generating_problem!(model, optimality_gap, fixed_variables, variables; weights = weights, modeling_method = modeling_method, metric = metric)
-  @info "Solving model."
-  JuMP.optimize!(model)
-  @info "Solution #1/$n_alternatives found." solution_summary(model)
-  update_solutions!(result, model)
-
-  # If n_solutions > 1, we repeat the solving process to generate multiple solutions.
-  for i = 2:n_alternatives
-    @info "Reconfiguring model for generating alternatives."
-    update_objective_function!(model, variables; weights = weights, modeling_method = modeling_method)
-=======
     model::JuMP.Model,
     optimality_gap::Float64,
     variables::AbstractArray{T,N},
@@ -78,6 +45,7 @@
 
     result = AlternativeSolutions([], []) # Initialize the result container for storing alternative solutions.
 
+
     @info "Creating model for generating alternatives."
     create_alternative_generating_problem!(
         model,
@@ -88,7 +56,6 @@
         modeling_method = modeling_method,
         metric = metric,
     )
->>>>>>> ba60ef18
     @info "Solving model."
     JuMP.optimize!(model)
     @info "Solution #1/$n_alternatives found." solution_summary(model)
@@ -105,7 +72,7 @@
         )
         @info "Solving model."
         JuMP.optimize!(model)
-        @info "Solution #1/$n_alternatives found." solution_summary(model)
+        @info "Solution #$i/$n_alternatives found." solution_summary(model)
         update_solutions!(result, model)
     end
 
