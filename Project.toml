--- conflicted
+++ resolved
@@ -11,12 +11,8 @@
 Metaheuristics = "bcdb8e00-2c21-11e9-3065-2b553b22f898"
 
 [compat]
-<<<<<<< HEAD
-julia = "1.6"
-Metaheuristics = "3.2"
-=======
 JuMP = "1"
 MathOptInterface = "1"
 Distances = "0.10"
 julia = "1.6"
->>>>>>> 9bedca06
+Metaheuristics = "3.2"